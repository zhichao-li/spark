--- conflicted
+++ resolved
@@ -374,7 +374,11 @@
     new EdgeRDD(eTable)
   }
 
-<<<<<<< HEAD
+  private def createETableFromEdgePartitions[ED: ClassManifest](
+      edges: RDD[(Pid, EdgePartition[ED])]): EdgeRDD[ED] = {
+    new EdgeRDD(edges)
+  }
+
   def mask[VD: ClassManifest, ED: ClassManifest, VD2: ClassManifest, ED2: ClassManifest] (
       thisGraph: Graph[VD, ED], otherGraph: Graph[VD2, ED2]) : Graph[VD, ED] = {
     // basically vertices.join(other.vertices)
@@ -407,34 +411,6 @@
     new GraphImpl(newVTable, newETable, newVertexPlacement, thisImpl.partitioner)
   }
 
-
-  protected def mapTriplets[VD: ClassManifest, ED: ClassManifest, ED2: ClassManifest](
-      g: GraphImpl[VD, ED],
-      f: EdgeTriplet[VD, ED] => ED2): Graph[VD, ED2] = {
-    val newETable = g.eTable.zipPartitions(
-      g.vTableReplicated.bothAttrs, preservesPartitioning = true
-    ) {
-      (eTableIter, vTableReplicatedIter) =>
-      val (pid, edgePartition) = eTableIter.next()
-      val (_, (vidToIndex, vertexArray)) = vTableReplicatedIter.next()
-      val et = new EdgeTriplet[VD, ED]
-      val vmap = new PrimitiveKeyOpenHashMap[Vid, VD](vidToIndex, vertexArray)
-      val newEdgePartition = edgePartition.map { e =>
-        et.set(e)
-        et.srcAttr = vmap(e.srcId)
-        et.dstAttr = vmap(e.dstId)
-        f(et)
-      }
-      Iterator((pid, newEdgePartition))
-    }
-    new GraphImpl(g.vTable, newETable, g.vertexPlacement, g.partitioner)
-=======
-  private def createETableFromEdgePartitions[ED: ClassManifest](
-      edges: RDD[(Pid, EdgePartition[ED])]): EdgeRDD[ED] = {
-    new EdgeRDD(edges)
->>>>>>> 3fd2e09f
-  }
-
   private def fromEdgeRDD[VD: ClassManifest, ED: ClassManifest](
       edges: EdgeRDD[ED],
       defaultVertexAttr: VD): GraphImpl[VD, ED] = {

--- conflicted
+++ resolved
@@ -20,11 +20,8 @@
   val AKKA_RETRY_ATTEMPTS: Int = System.getProperty("spark.akka.num.retries", "3").toInt
   val AKKA_RETRY_INTERVAL_MS: Int = System.getProperty("spark.akka.retry.wait", "3000").toInt
 
-<<<<<<< HEAD
   val DRIVER_AKKA_ACTOR_NAME = "BlockManagerMaster"
 
-=======
->>>>>>> db957e5b
   val timeout = 10.seconds
 
   /** Remove a dead executor from the driver actor. This is only called on the driver side. */
